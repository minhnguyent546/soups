--- conflicted
+++ resolved
@@ -243,7 +243,6 @@
         help='Whether to use warmup for Model EMA',
     )
 
-<<<<<<< HEAD
     # SAM and ASAM
     group.add_argument(
         '--sam_rho',
@@ -261,7 +260,8 @@
         '--use_asam',
         action='store_true',
         help='Whether to use Adaptive Sharpness-Aware Minimization (ASAM)',
-=======
+    )
+
     # save best checkpoints
     group.add_argument(
         '--best_checkpoint_metrics',
@@ -275,7 +275,6 @@
         type=int,
         help='Save upto `save_best_k` best checkpoints (do not use too large value as it can create a bottleneck in the training loop, recommended value is <= 5)',
         default=1,
->>>>>>> 48aec369
     )
 
     # other
