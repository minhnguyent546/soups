--- conflicted
+++ resolved
@@ -255,10 +255,7 @@
     if args.max_grad_norm > 0:
         logger.info(f'Using gradient clipping with max norm {args.max_grad_norm}')
 
-<<<<<<< HEAD
     best_val_accuracy = 0.0
-=======
->>>>>>> 09b8eabf
     for epoch in range(args.num_epochs):
         model.train()
 
@@ -362,7 +359,6 @@
             'global_step': global_step,
         }, checkpoint_path)
 
-<<<<<<< HEAD
         # saving checkpoint with best validation accuracy
         if val_results['accuracy'] > best_val_accuracy:
             best_val_accuracy = val_results['accuracy']
@@ -375,9 +371,6 @@
             }, best_checkpoint_path)
             print(f'Best val accuracy so far: {best_val_accuracy:0.4f}')
 
-    # TODO: using gradient accumulation
-=======
->>>>>>> 09b8eabf
     # TODO: acc with mixup&cutmix
     # TODO: acc@k
 
