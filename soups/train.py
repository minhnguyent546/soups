import argparse
import heapq
import os
from datetime import datetime

import torch
import torch.nn.functional as Fun
import torchvision
import torchvision.transforms.v2 as v2
import wandb
from timm.utils.model_ema import ModelEmaV3
from torch.optim import AdamW
from torch.optim.lr_scheduler import CosineAnnealingWarmRestarts
from torch.utils.data import DataLoader
from torch.utils.data import default_collate
from tqdm.autonotebook import tqdm

import soups.utils as utils
from soups.opts import add_train_opts
<<<<<<< HEAD
from soups.thirdparty.sam import SAM
from soups.utils.bypass_bn import (
    disable_running_stats,
    enable_running_stats,
)
=======
>>>>>>> 48aec369
from soups.utils.logger import init_logger, logger
from soups.utils.metric import AverageMeter
from soups.utils.training import (
    eval_model,
    make_model,
    maybe_log_eval_results,
    print_eval_results,
)


def train_model(args: argparse.Namespace) -> None:
    init_logger()
    utils.set_seed(args.seed)
    logger.info(f'Seed: {args.seed}')

    checkpoint_dir = None
    if not args.run_test_only:
        checkpoint_dir = os.path.join(
            args.checkpoints_dir,
            datetime.now().strftime('%Y-%m-%d_%H-%M-%S'),
        )
        os.makedirs(checkpoint_dir, exist_ok=True)

    # training device
    device = torch.device('cuda' if torch.cuda.is_available() else 'cpu')
    logger.info(f'Using device: {device}')

    # loading dataset
    train_transforms = torchvision.transforms.Compose([
        torchvision.transforms.Resize(size=(224, 224)),
        torchvision.transforms.RandomHorizontalFlip(p=0.5),
        torchvision.transforms.ToTensor(),
        torchvision.transforms.Normalize(
            mean=[0.485, 0.456, 0.406],
            std=[0.229, 0.224, 0.225],
        ),
    ])
    eval_transforms = torchvision.transforms.Compose([
        torchvision.transforms.Resize(size=(224, 224)),
        torchvision.transforms.ToTensor(),
        torchvision.transforms.Normalize(
            mean=[0.485, 0.456, 0.406],
            std=[0.229, 0.224, 0.225],
        ),
    ])
    train_dataset = torchvision.datasets.ImageFolder(
        root=os.path.join(args.dataset_dir, 'train'),
        transform=train_transforms,
    )
    test_dataset = torchvision.datasets.ImageFolder(
        root=os.path.join(args.dataset_dir, 'test'),
        transform=eval_transforms,
    )
    val_dataset = torchvision.datasets.ImageFolder(
        root=os.path.join(args.dataset_dir, 'val'),
        transform=eval_transforms,
    )
    class_names = train_dataset.classes
    num_classes = len(class_names)

    logger.info(
        f'num_classes = {num_classes}, '
        f'train_size = {len(train_dataset)}, '
        f'test_size = {len(test_dataset)}, '
        f'val_size = {len(val_dataset)}'
    )

    # CutMiX & MixUp
    if args.use_mixup_cutmix:
        logger.info('MixUp & CutMix enabled')
        cutmix = v2.CutMix(alpha=1.0, num_classes=num_classes)
        mixup = v2.MixUp(alpha=1.0, num_classes=num_classes)
        cutmix_or_mixup = v2.RandomChoice([cutmix, mixup])
    else:
        cutmix_or_mixup = v2.Identity()

    def collate_fn(batch):
        return cutmix_or_mixup(*default_collate((batch)))

    # creating data loaders
    train_data_loader = DataLoader(
        train_dataset,
        batch_size=args.train_batch_size,
        shuffle=True,
        num_workers=args.num_workers,
        pin_memory=True,
        collate_fn=collate_fn,
        persistent_workers=True,
    )
    test_data_loader = DataLoader(
        test_dataset,
        batch_size=args.eval_batch_size,
        shuffle=False,
        num_workers=args.num_workers,
        pin_memory=True,
        persistent_workers=True,
    )
    val_data_loader = DataLoader(
        val_dataset,
        batch_size=args.eval_batch_size,
        shuffle=False,
        num_workers=args.num_workers,
        pin_memory=True,
        persistent_workers=True,
    )

    # mixed precision training
    mp_dtype = torch.float32
    if device.type == 'cuda' and args.mixed_precision == 'fp16':
        mp_dtype = torch.float16
    elif device.type == 'cuda' and args.mixed_precision == 'bf16':
        if torch.cuda.is_bf16_supported():
            mp_dtype = torch.bfloat16
        else:
            mp_dtype = torch.float16
    if mp_dtype != torch.float32:
        logger.info(f'Mixed precision training enabled with dtype {mp_dtype}')

    autocast_context = torch.autocast(
        device_type=device.type,
        dtype=mp_dtype,
        enabled=(mp_dtype in (torch.float16, torch.bfloat16)),
    )
    scaler = torch.amp.grad_scaler.GradScaler(
        device=device.type, enabled=(mp_dtype == torch.float16),
    )

    if (args.use_sam or args.use_asam) and scaler.is_enabled():
        raise ValueError(
            'SAM/ASAM and mixed precision that required scaling (e.g. fp16) are not compatible. '
        )

    # creating model
    model = make_model(args.model, num_classes=num_classes)
    model.to(device)

    if args.from_checkpoint is not None:
        logger.info(f'Loading model from checkpoint: {args.from_checkpoint}')
        checkpoint = torch.load(args.from_checkpoint, map_location=device)
        model.load_state_dict(checkpoint['model_state_dict'])

    # setting up logging with wandb
    wandb_run = None
    if args.wandb_logging:
        wandb_run = wandb.init(
            project=args.wandb_project,
            name=args.wandb_name,
            config=vars(args),
            tags=args.wandb_tags,
            notes=args.wandb_notes,
            id=args.wandb_resume_id,
            resume='must' if args.wandb_resume_id is not None else None,
        )
        wandb_run.define_metric(name='val/*', step_metric='epoch')
        wandb_run.define_metric(name='test/*', step_metric='epoch')
        wandb_run.define_metric(name='train/epoch_loss', step_metric='epoch')

    if not args.run_test_only:
        utils.save_metadata_to_checkpoint(
            checkpoint_dir=checkpoint_dir,
            args=args,
            wandb_run=wandb_run,
        )

    num_model_params = sum(p.numel() for p in model.parameters() if p.requires_grad)
    logger.info(f'Using model: {args.model}')
    logger.info(f'Num_params: {num_model_params / 1e6:.2f}M')

    optim_kwargs = {
        'lr': args.lr,
        'weight_decay': args.weight_decay,
    }
    sam_or_asam_enabled = args.use_sam or args.use_asam
    if args.use_sam:
        optimizer = SAM(
            params=model.parameters(),
            base_optimizer=AdamW,
            rho=args.sam_rho,
            **optim_kwargs,
        )
        logger.info('SAM enabled')
    elif args.use_asam:
        optimizer = SAM(
            params=model.parameters(),
            base_optimizer=AdamW,
            rho=args.sam_rho,
            adaptive=True,
            **optim_kwargs,
        )
        logger.info('ASAM enabled')
    else:
        optimizer = AdamW(**optim_kwargs)
    scheduler = CosineAnnealingWarmRestarts(
        optimizer=optimizer.base_optimizer if sam_or_asam_enabled else optimizer,  # see why we use base_optimizer here: https://github.com/davda54/sam/tree/3c3afdbd71cff2462ec91c734b3d1170bd0f3707?tab=readme-ov-file#:~:text=LR%20scheduling,closure)
        T_0=args.scheduler_T_0,
        T_mult=args.scheduler_T_mult,
        eta_min=args.min_lr,
    )

    if args.run_test_only:
        test_results = eval_model(
            model=model,
            eval_data_loader=test_data_loader,
            device=device,
            num_classes=num_classes,
        )
        print(
            '** Test results **\n'
            f'  Loss: {test_results["loss"]:0.4f}\n'
            f'  Accuracy: {test_results["accuracy"]:0.4f}\n'
            f'  Precision: {test_results["precision"]:0.4f}\n'
            f'  Recall: {test_results["recall"]:0.4f}\n'
            f'  F1: {test_results["f1"]:0.4f}\n'
        )
        print('  Per class accuracy:')
        for i, class_name in enumerate(class_names):
            print(f'    {class_name}: {test_results["per_class_accuracy"][i]:0.4f}')

        return

    assert checkpoint_dir is not None

    model_ema = None
    if args.use_ema:
        model_ema = ModelEmaV3(
            model=model,
            device=device,
            decay=args.model_ema_decay,
            use_warmup=args.model_ema_warmup,
        )
        logger.info('EMA enabled')

    global_step = 0
    training_loss = AverageMeter(name='training_loss', fmt=':0.4f')
    optimizer.zero_grad()
    if args.max_grad_norm > 0:
        logger.info(f'Using gradient clipping with max norm {args.max_grad_norm}')

    # results for each metric will be sorted in decreasing order
    if args.best_checkpoint_metrics is None:
        args.best_checkpoint_metrics = []

    # best_val_results[metric] = list of tuples (value, checkpoint_path)
    best_val_results: dict[str, list[tuple[float, str]]] = {
        metric: []
        for metric in args.best_checkpoint_metrics
    }

    for epoch in range(args.num_epochs):
        model.train()

        train_data_iter = iter(train_data_loader)
        total_num_samples = len(train_data_loader)
        last_iter_num_batches = total_num_samples % args.gradient_accum_steps
        if last_iter_num_batches == 0:
            last_iter_num_batches = args.gradient_accum_steps

        # determine the number of updates for the current epoch
        # based on gradient accumulation steps
        total_updates = (total_num_samples + args.gradient_accum_steps - 1) // args.gradient_accum_steps  # ceil_div

        train_progressbar = tqdm(
            range(total_updates), desc=f'Training epoch {epoch + 1}/{args.num_epochs}',
        )
        for update_step in train_progressbar:
            num_batches = args.gradient_accum_steps if update_step + 1 < total_updates else last_iter_num_batches
            batches, num_items_in_batch = utils.get_batch_samples(
                data_iter=train_data_iter, num_batches=num_batches, labels_index=1,
            )
            assert num_items_in_batch is not None
            num_batches = len(batches)  # actual number batches retrieved

            batch_loss: float = 0.0

            if sam_or_asam_enabled:
                enable_running_stats(model)  # <- this is the important line

            for images, labels in batches:
                images = images.to(device)
                labels = labels.to(device)

                with autocast_context:
                    logits = model(images)
                    loss = Fun.cross_entropy(input=logits, target=labels, reduction='sum')
                    if num_items_in_batch > 0:
                        loss = loss / num_items_in_batch

                scaler.scale(loss).backward()
                batch_loss += loss.detach().item()

            if args.max_grad_norm > 0:
                scaler.unscale_(optimizer)
                torch.nn.utils.clip_grad_norm_(
                    model.parameters(), max_norm=args.max_grad_norm, norm_type=2,
                )

            if sam_or_asam_enabled:
                assert not scaler.is_enabled()  # just double check to make sure
                optimizer.first_step(zero_grad=True)

                # second forward pass
                disable_running_stats(model)  # <- this is the important line

                for images, labels in batches:
                    images = images.to(device)
                    labels = labels.to(device)

                    with autocast_context:
                        logits = model(images)
                        loss = Fun.cross_entropy(input=logits, target=labels, reduction='sum')
                        if num_items_in_batch > 0:
                            loss = loss / num_items_in_batch

                    loss.backward()

                optimizer.second_step(zero_grad=True)
            else:
                scaler.step(optimizer)
                scaler.update()
                optimizer.zero_grad()

            if model_ema is not None:
                model_ema.update(model)

            if wandb_run is not None:
                log_data = {
                    f'learning_rate/group_{group_id}': group_lr
                    for group_id, group_lr in enumerate(scheduler.get_last_lr())
                }
                log_data['train/loss'] = batch_loss
                wandb_run.log(log_data, step=global_step)

            scheduler.step(epoch + update_step / total_updates)  # pyright: ignore[reportArgumentType]

            training_loss.update(batch_loss, num_items_in_batch)
            train_progressbar.set_postfix({
                'loss': f'{batch_loss:0.4f}'
            })
            global_step += 1

        # validation
        val_results = eval_model(
            model=model_ema.module if model_ema is not None else model,
            eval_data_loader=val_data_loader,
            device=device,
            num_classes=num_classes,
        )
        print_eval_results(eval_results=val_results, prefix='val', epoch=epoch + 1)

        assert len(val_results['per_class_accuracy']) == num_classes
        maybe_log_eval_results(
            eval_results=val_results,
            epoch=epoch,
            prefix='val',
            class_names=class_names,
            wandb_run=wandb_run,
            wandb_log_step=global_step,
        )

        # testing
        test_results = eval_model(
            model=model_ema.module if model_ema is not None else model,
            eval_data_loader=test_data_loader,
            device=device,
            num_classes=num_classes,
        )
        print_eval_results(eval_results=test_results, prefix='test', epoch=epoch + 1)

        assert len(test_results['per_class_accuracy']) == num_classes
        maybe_log_eval_results(
            eval_results=test_results,
            epoch=epoch,
            prefix='test',
            class_names=class_names,
            wandb_run=wandb_run,
            wandb_log_step=global_step,
        )

        # saving checkpoint
        checkpoint_path = os.path.join(
            checkpoint_dir,
            f'model_epoch_{epoch + 1}.pth',
        )
        torch.save({
            'model_state_dict': model.state_dict(),
            'val_results': val_results,
            'epoch': epoch,
            'global_step': global_step,
        }, checkpoint_path)

        for metric in args.best_checkpoint_metrics:
            current_metric_value = val_results[metric]

            current_checkpoint_path = os.path.join(
                checkpoint_dir,
                f'model_epoch_{epoch}_{metric}_{current_metric_value:.4f}.pth',
            )

            if len(best_val_results[metric]) < args.save_best_k:
                # If we haven't saved args.save_best_k checkpoints yet, just add this one.
                # Store the actual positive metric value.
                heapq.heappush(
                    best_val_results[metric],
                    (current_metric_value, current_checkpoint_path),
                )

                # Save the model state and other relevant information
                torch.save({
                    'model_state_dict': model.state_dict(),
                    'val_results': val_results,
                    'epoch': epoch,
                    'global_step': global_step,
                }, current_checkpoint_path)
                logger.info(f'Saved checkpoint for {metric}: {current_metric_value:.4f} to {current_checkpoint_path}')
            else:
                # If we already have args.save_best_k checkpoints, check if the current one is better than the worst of them.
                # The worst of the k is at the top of the min-heap (best_val_results[metric][0]).
                worst_of_k_value = best_val_results[metric][0][0]  # This correctly gets the smallest (worst) value in the heap

                if current_metric_value > worst_of_k_value:
                    # Current checkpoint is better, so replace the worst one in the heap
                    # heapq.heapreplace pops the smallest item and then pushes the new item
                    old_worst_checkpoint_tuple = heapq.heapreplace(best_val_results[metric], (current_metric_value, current_checkpoint_path))
                    old_worst_path = old_worst_checkpoint_tuple[1]

                    # Delete the old worst checkpoint file from disk
                    if os.path.exists(old_worst_path):
                        os.remove(old_worst_path)
                        print(f'Deleted old worst checkpoint: {old_worst_path}')

                    # Save the new better checkpoint
                    torch.save({
                        'model_state_dict': model.state_dict(),
                        'val_results': val_results,
                        'epoch': epoch,
                        'global_step': global_step,
                    }, current_checkpoint_path)
                    logger.info(
                        f'Replaced checkpoint for {metric}: {current_metric_value:.4f} '
                        f'(old worst: {worst_of_k_value:.4f}) to {current_checkpoint_path}',
                    )

def main():
    parser = argparse.ArgumentParser(
        description='Training model',
        formatter_class=argparse.ArgumentDefaultsHelpFormatter,
    )
    add_train_opts(parser)
    args = parser.parse_args()

    train_model(args)


if __name__ == '__main__':
    main()<|MERGE_RESOLUTION|>--- conflicted
+++ resolved
@@ -17,14 +17,11 @@
 
 import soups.utils as utils
 from soups.opts import add_train_opts
-<<<<<<< HEAD
 from soups.thirdparty.sam import SAM
 from soups.utils.bypass_bn import (
     disable_running_stats,
     enable_running_stats,
 )
-=======
->>>>>>> 48aec369
 from soups.utils.logger import init_logger, logger
 from soups.utils.metric import AverageMeter
 from soups.utils.training import (
